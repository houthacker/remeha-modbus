--- conflicted
+++ resolved
@@ -397,16 +397,6 @@
 
         """
 
-<<<<<<< HEAD
-        response: ModbusPDU = await self._client.read_holding_registers(
-            address=variable.start_address + offset,
-            count=variable.count,
-            slave=self._device_address,
-        )
-        if response.isError():
-            raise ModbusException(
-                "Modbus device returned an error while reading holding registers."
-=======
         async def _async_ensure_connected() -> None:
             """Ensure that we're connected or raise an exception."""
             if not self._client.connected and not await self._client.connect():
@@ -420,7 +410,6 @@
                 address=variable.start_address + offset,
                 count=variable.count,
                 device_id=self._device_address,
->>>>>>> b3622867
             )
 
             if response.isError():
